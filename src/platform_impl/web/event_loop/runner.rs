--- conflicted
+++ resolved
@@ -1,8 +1,8 @@
 use super::{super::ScaleChangeArgs, backend, state::State};
 use crate::event::{Event, StartCause};
 use crate::event_loop as root;
+use crate::platform_impl::platform::device::gamepad;
 use crate::window::WindowId;
-use crate::platform_impl::platform::device::gamepad;
 
 use instant::{Duration, Instant};
 use std::{
@@ -28,13 +28,9 @@
     id: RefCell<u32>,
     all_canvases: RefCell<Vec<(WindowId, Weak<RefCell<backend::Canvas>>)>>,
     redraw_pending: RefCell<HashSet<WindowId>>,
-<<<<<<< HEAD
-    gamepad_manager: RefCell<gamepad::Manager>,
-=======
     destroy_pending: RefCell<VecDeque<WindowId>>,
     scale_change_detector: RefCell<Option<backend::ScaleChangeDetector>>,
     unload_event_handle: RefCell<Option<backend::UnloadEventHandle>>,
->>>>>>> 5a65347c
 }
 
 enum RunnerEnum<T: 'static> {
@@ -108,14 +104,6 @@
             id: RefCell::new(0),
             all_canvases: RefCell::new(Vec::new()),
             redraw_pending: RefCell::new(HashSet::new()),
-<<<<<<< HEAD
-            gamepad_manager: RefCell::new(gamepad::Manager::new()),
-        }))
-    }
-
-    pub fn set_global_window(&self, global_window: super::global::Shared) {
-        self.0.gamepad_manager.borrow_mut().set_global_window(global_window);
-=======
             destroy_pending: RefCell::new(VecDeque::new()),
             scale_change_detector: RefCell::new(None),
             unload_event_handle: RefCell::new(None),
@@ -131,7 +119,6 @@
 
     pub fn notify_destroy_window(&self, id: WindowId) {
         self.0.destroy_pending.borrow_mut().push_back(id);
->>>>>>> 5a65347c
     }
 
     // Set the event callback to use for the event loop runner
@@ -362,17 +349,6 @@
                 &mut control,
             );
         }
-<<<<<<< HEAD
-        // Collect all global events
-        let mut gamepad_manager = self.0.gamepad_manager.borrow_mut();
-        let instance = self.clone();
-        gamepad_manager.collect_events(move |(handle, event)| {
-            instance.handle_event(Event::GamepadEvent(handle, event), &mut control);
-        });
-
-        // Every events are cleared
-        self.handle_event(Event::EventsCleared, &mut control);
-=======
 
         // Process the destroy-pending windows again.
         self.process_destroy_pending_windows(&mut control);
@@ -385,7 +361,6 @@
         }
         self.handle_event(Event::RedrawEventsCleared, &mut control);
 
->>>>>>> 5a65347c
         self.apply_control_flow(control);
         // If the event loop is closed, it has been closed this iteration and now the closing
         // event should be emitted
